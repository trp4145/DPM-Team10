package main;

import java.io.BufferedWriter;
import java.io.File;
import java.io.FileWriter;
import java.io.IOException;
import java.util.*;
import lejos.hardware.Button;
import lejos.hardware.Sound;

/**
 * The main class that manages most of the decision making aspects of the robot.
 *
 * @author Scott Sewell
 */
public class Main
{
<<<<<<< HEAD
    // how far the robot sees while localizing

=======
    // the duration of the match in seconds
    private static final long MATCH_DURATION = 5 * 60;
    // how far the robot sees while localizing in cm
>>>>>>> 47e2331a
    private static final float LOCALIZATION_DISTANCE = 45;
    // the distance in cm the robot is from a block it is identifying
    private static final float LOCALIZATION_DISTANCE = 45;
    // number of blocks the the robot will try to stack before dropping them off
    private static final int BLOCK_STACK_SIZE = 1;
    // the distance in cm ahead of the robot in which obstacles are seen 
    private static final float OBSTACLE_DISTANCE = 6;
    // the distance in cm the robot moves to either side of an obstacle when trying to avoid it
    private static final float AVOID_DISTANCE = 30;
    
    private StartParameters m_startParams;
    private Board m_board;
    private Odometer m_odometer;
    private OdometryCorrection m_odoCorrection;
    private UltrasonicPoller m_usMain;
    private UltrasonicPoller m_usUpper;
    private Driver m_driver;
    private HeldBlockManager m_blockManager;
    private Display m_display;
    
    // search algorithm
    private float m_usPreviousDistance;
    private boolean m_usHasStartedCollectingData = false;
    private static final float OFFSET = 8; // to give enough space for the robot to turn around
    private float m_discontinuityStartAngle;
    private float m_discontinuityEndAngle;
    private boolean  m_discontinuitySpotted = false;


    private long m_startTime;
    
    /**
     * Launches the main program.
     */
    public static void main(String[] args)
    {
        Main main = new Main();
        main.launch();
    }

    /**
     * Gets starting info, runs threads, and begins the main logic loop.
     */
    private void launch()
    {
        // initialize
        m_usMain = new UltrasonicPoller(Robot.ULTRASOUND_MAIN);
        m_usUpper = new UltrasonicPoller(Robot.ULTRASOUND_UPPER);
        m_odometer = new Odometer();
        m_odoCorrection = new OdometryCorrection(m_odometer);
        m_driver = new Driver(m_odometer);
        m_blockManager = new HeldBlockManager();
        m_display = new Display(m_odometer);

        // choose whether to use wifi or test parameters.
        m_startParams = new StartParameters();
        if (m_display.getMenuResponse("Use Wifi", "Use Test Data") == Button.ID_LEFT)
        {
            // wait to progress until start information is received via wifi
            while (!m_startParams.hasRecievedData())
            {
                m_startParams.getWifiData();
                Utils.sleep(100);
            }
        }
        else
        {
        	m_startParams.useTestData();
        }
        
        // record the starting time
        m_startTime = System.currentTimeMillis();

        // get the board
        m_board = m_startParams.getBoard();

        // start threads
        m_usMain.start();
        m_usUpper.start();
        m_odometer.start();
        m_display.start();
                
        // localize
//        localize(true);
        
        // start odometry correction now that localization is done
        m_odoCorrection.start();
        
        //initialize the claw 
        m_blockManager.initializeClaw();
                
        List<Vector2> waypoints = new ArrayList<Vector2>();
        for (int i= 0 ; i <4;i++ ){
            waypoints.add(new Vector2(60, 0));
            waypoints.add(new Vector2(60, 60));
            waypoints.add(new Vector2(0, 0));
            waypoints.add(new Vector2(0, 60));
            waypoints.add(new Vector2(60, 0));
            waypoints.add(new Vector2(0, 0));
        }
<<<<<<< HEAD

        waypoints.add(new Vector2(0, 0));

        //traveling to destination
        while (waypoints.size() > 0)
        {
        	m_driver.travelTo(waypoints.get(0),true);
            waypoints.remove(0);
        }
        
        m_driver.turnTo(0, true);
        
        
        
        // temp block search
//        m_driver.turn(90, Robot.ROTATE_SPEED / 3, false);
//        while (m_usMain.getFilteredDistance() > 80) {}
//        Utils.sleep(1625);
//        m_driver.stop();
//        float blockDistance = m_usMain.getFilteredDistance() + Robot.US_MAIN_OFFSET.getX();   
//
//        float checkDistance = 5f + Robot.RADIUS;
//        m_driver.goForward(blockDistance - checkDistance, true);
//        m_driver.turn(-90, Robot.ROTATE_SPEED, true);
//        boolean isBlueBlock = m_usUpper.getFilteredDistance() + Robot.US_UPPER_OFFSET.getY() > (checkDistance + 10);
//        m_driver.turn(90, Robot.ROTATE_SPEED, true);
//        if (isBlueBlock)
//        {
//            Sound.buzz();
//            m_driver.goForward(checkDistance - 8, true);
//            m_blockManager.captureBlock();
//        }
//        else
//        {
//            Sound.twoBeeps();
//        }
//        Utils.sleep(500);
//        
//        m_driver.travelTo(m_board.getBuildZoneCenter(), true);
//
//        if (m_blockManager.getBlockCount() > 0)
//        {
//            m_blockManager.releaseBlock();
//        }
=======
        Utils.sleep(500);

        // drop off any held blocks once we have enough
        if (m_blockManager.getBlockCount() >= BLOCK_STACK_SIZE)
        {
            // move to the appropriate zone
            moveWhileAvoiding(m_startParams.isBuilder() ? m_board.getBuildZoneCenter() : m_board.getDumpZoneCenter());
            m_blockManager.releaseBlock();
        }
        
        // we must move back to the start corner before the end of the match
        moveWhileAvoiding(m_board.getStartPos());
		
        // Uncomment for search algo
        // The algo currently assumes it is at 0 degrees, at position (0,0)
        // It will drive towards the block it sees.
        
        //m_odometer.setPosition(Vector2.zero());
        //m_odometer.setTheta(0);
        //searchForBlocks();
>>>>>>> 47e2331a
        
        // finish
        System.exit(0);
    }

    /**
     * Attempts to set the odometer's angle to match the board's coordinates by
     * rotating near a board corner. Uses the ultrasonic sensor to determine
     * angles at which the walls are seen.
     * 
     * @param moveToOrigin 
     *            if true moves the robot to the line intersection nearest to
     *            the corner after calculating its position.
     */
    private void localize(boolean moveToOrigin)
    {
        m_odometer.setTheta(0);
        m_odometer.setPosition(Vector2.zero());

        // start the robot turning one revolution and record the seen distances
        // along with the angles they were captured at
        List<Float> orientations = new ArrayList<Float>();
        List<Float> distances = new ArrayList<Float>();
        m_driver.turn(360, Robot.LOCALIZATION_SPEED, false);
        while (m_driver.isTravelling())
        {
            orientations.add(Utils.normalizeAngle(m_odometer.getTheta() + 90));
            distances.add(m_usUpper.getFilteredDistance() + Robot.US_UPPER_OFFSET.getY());
            Utils.sleep(UltrasonicPoller.UPDATE_PERIOD * 2);
        }
        
        // find all the angles that correspond to when the distance rises above
        // LOCALIZATION_DISTANCE and when it lowers below LOCALIZATION_DISTANCE
        List<Float> risingAngles = new ArrayList<Float>();
        List<Float> fallingAngles = new ArrayList<Float>();
        for (int i = 0; i < orientations.size(); i++)
        {
            float dist = distances.get(i);
            float nextDist = distances.get((i + 1) % distances.size());
            
            if (dist < LOCALIZATION_DISTANCE && nextDist > LOCALIZATION_DISTANCE)
            {
                risingAngles.add(orientations.get(i));
            }
            
            if (dist > LOCALIZATION_DISTANCE && nextDist < LOCALIZATION_DISTANCE)
            {
                fallingAngles.add(orientations.get(i));
            }
        }

        // determine which falling and rising edge angles correspond to the wall
        // as to filter out any blocks new the start point. We know that rising
        // falling angle pair with the largest angle between them is the pair
        // that belong to the wall.
        float largestBearing = Float.MIN_VALUE;
        float angle = 0;
        for (float risingAng : risingAngles)
        {
            for (float fallingAng : fallingAngles)
            {
                float bearing = Math.abs(Utils.toBearing(risingAng - fallingAng));
                if (bearing > largestBearing)
                {
                    largestBearing = bearing;
                    angle = 315 - (bearing / 2) - risingAng;
                }
            }
        }
        
        // account for the starting corner the robot is in
        float cornerAngOffset = 90 * m_startParams.getStartCorner();

        // set odometer angle accounting for start corner
        m_odometer.setTheta(angle + cornerAngOffset);
        
        Vector2 startPos = new Vector2(
                distances.get(Utils.closestIndex(Utils.normalizeAngle(180 - angle), orientations)) - Board.TILE_SIZE,
                Board.TILE_SIZE - distances.get(Utils.closestIndex(Utils.normalizeAngle(90 - angle), orientations))
                );
        
        m_odometer.setPosition(m_board.getStartPos().add(startPos.rotate(cornerAngOffset)));
        
        Sound.beepSequenceUp();
        
        // if applicable, move to the nearest line intersection
        if (moveToOrigin)
        {
            m_driver.travelTo(Board.getNearestIntersection(m_odometer.getPosition()), true);
            m_driver.turnTo(cornerAngOffset - 90, true);
        }
    }

    /**
     * Moves the robot to a position while avoiding obstacles on the way.
     * 
     * @param position
     *            the destination point.
     */
    private void moveWhileAvoiding(Vector2 position)
    {
        m_driver.setDestination(position);
        while (!m_driver.isNearDestination())
        {
            m_driver.travelTo(position, false);
            while ( m_driver.isTravelling() &&
                    m_usMain.getFilteredDistance() + Robot.US_MAIN_OFFSET.getX() > Robot.RADIUS + OBSTACLE_DISTANCE
                    ) {}
            if (m_driver.isTravelling() && Vector2.distance(position, m_odometer.getPosition()) > OBSTACLE_DISTANCE)
            {
                m_driver.stop();
                avoidObstacle();
            }
        }
    }

    /**
     * Moves the robot some distance to the left or right, depending on which
     * direction is clearer of other obstacles.
     */
    private void avoidObstacle()
    {
        // check if there is no obstacle nearby on the left using the left ultrasound sensor
        // also check if the avoidance detour will cross into a invalid position
        Vector2 leftAvoidWaypoint = m_odometer.toWorldSpace(new Vector2(0, AVOID_DISTANCE));
        Vector2 rightAvoidWaypoint = m_odometer.toWorldSpace(new Vector2(0, -AVOID_DISTANCE));

        float leftDistance = m_usUpper.getFilteredDistance() + Robot.US_UPPER_OFFSET.getY();
        if (leftDistance > Robot.RADIUS + AVOID_DISTANCE && checkValidity(leftAvoidWaypoint))
        {
            m_driver.travelTo(leftAvoidWaypoint, true);
        }
        else
        {
            // if the left way around is invalid, try looking right at check if it is clear
            m_driver.turn(-90, Robot.ROTATE_SPEED, true);

            float rightDistance = m_usMain.getFilteredDistance() + Robot.US_MAIN_OFFSET.getX();
            if (rightDistance > Robot.RADIUS + AVOID_DISTANCE && checkValidity(rightAvoidWaypoint))
            {
                m_driver.goForward(AVOID_DISTANCE, true);
            }
            else if (leftDistance > rightDistance) // if both invalid, pick the better bet
            {
                m_driver.turn(180, Robot.ROTATE_SPEED, true);
                m_driver.goForward(AVOID_DISTANCE, true);
            }
        }
    }

    /**
     * Determines if a point on the board in a valid place for the robot to go.
     * 
     * @param destination
     *            the world space position to check.
     * @return true if the destination point doesn't overlap any invalid
     *         regions.
     */
    private boolean checkValidity(Vector2 destination)
    {
        return m_board.inBounds(destination) && !(m_startParams.isBuilder() ? m_board.inDumpZone(destination) : m_board.inBuildZone(destination));
    }

    /**
     * Gets the time remaining in the match.
     * 
     * @return the time in seconds.
     */
    private float getTimeRemaining()
    {
        return (System.currentTimeMillis() - m_startTime) / 1000f;
    }
    
    /**
     * Searches for blocks. Sweeps from current angle to +90 degrees,
     * collects data into a Map then analyzes that data and moves the robot
     * accordingly.
     */
    private void searchForBlocks()
    {
        int SCANNING_SPEED = 50;
        float currentAngle;
        float lastAngle;
        float distance;
        Map<Float, Float> angleDistanceMap = new HashMap<Float, Float>();   
        
        // store current angle
        currentAngle = m_odometer.getTheta();
        
        // store angle where data gathering should stop
        lastAngle = currentAngle + 90;
        
        // turn the robot 90 degrees, ccw
        m_driver.turn(90, SCANNING_SPEED, false);
        
        // while the current angle hasn't reached +90, dont stop 
        while(currentAngle < lastAngle)
        {
            distance = getDistanceMain();
            currentAngle = m_odometer.getTheta();
            angleDistanceMap.put(currentAngle, distance);
        }
        
        
        
        // analyze data
        analyze(angleDistanceMap);

    }
    
    /**
     * This method is called from the searchForBlocks method to 
     * analyze the data it collected. 
     * 
     * @param data: A Map containing all the measured angles and their
     * corresponding distances.
     */
    private void analyze(Map<Float, Float> data)
    {
        float currentAngle;
        float currentDistance;
        float previousAngle;
        float previousDistance;
        float minDistanceGap = 15; // gap > minGap to be considered a discontinuity
        float absGap;
        int discontinuities = 0; // number of discontinuities
        Map<Float, Float> sortedData = new TreeMap<Float, Float>(data);
        Iterator<Map.Entry<Float, Float>> entries;
        Map.Entry<Float, Float> entry;
        Map<Float, Float> discontinuitiesMap = new HashMap<Float, Float>();
         
        
        // DEBUG
        // writes to file for debugging purposes
        writeToFile(sortedData, "sorted.txt");
        
        // sanitized data
        // means no incorrect discontinuities are there
        // new Map passed by reference
        Map<Float, Float> sanitizedData =  sanitize(sortedData);
        
        writeToFile(sanitizedData, "sanitized.txt");
             
        // set the iterator to the sanitized data
        entries = sanitizedData.entrySet().iterator();
        
        
        // set previousAngle and previousDistance to first data point
        entry = entries.next();    
        previousAngle = entry.getKey();
        previousDistance = entry.getValue(); 
        
        // need to sort the data in the hasmap. 
        
        // check for discontinuities
        while(entries.hasNext())
        {
            entry = entries.next();
            currentAngle = entry.getKey();
            currentDistance = entry.getValue();  
            
            absGap = Math.abs(currentDistance - previousDistance);
            
            // if there is a discontinuity
            // increase the discontinuity counter
            // and store the data point on another Map
            if(absGap > minDistanceGap)
            {
                discontinuities += 1;
                discontinuitiesMap.put(currentAngle, currentDistance);
            }
            
            // updating for next iteration
            previousAngle = currentAngle;
            previousDistance = currentDistance;
        }
       
        
        
        Map<Float, Float> sortedDiscontinuities = new TreeMap<Float, Float>(discontinuitiesMap);
        
        if(discontinuities == 0)
        {
            Sound.buzz();
            noDiscontinuities(sortedData);
        }
        else if(discontinuities == 1)
        {    
            Sound.beep();
            writeToFile(sortedDiscontinuities, "disc1.txt");
            oneDiscontinuity(sortedData, sortedDiscontinuities);
        }
        else
        {
            Sound.twoBeeps();
            writeToFile(sortedDiscontinuities, "disc2.txt");
            manyDiscontinuities(sortedDiscontinuities);
        }
    }
    
    /**
     * This method removes any false positives from the data.
     * 
     * @param rawData
     * @return cleaned up Map containing the angles and the distances
     * recorded by the ultrasonic sensor. 
     */
    private Map<Float, Float> sanitize(Map<Float, Float> rawData)
    {
        float currentAngle;
        float currentDistance;
        float previousAngle;
        float previousDistance;
        float angleGap;
        float minAngleGap = 8;
        float absDistanceGap;
        float minDistanceGap = 0;
        Iterator<Map.Entry<Float, Float>> entries;
        Map.Entry<Float, Float> entry;
        
        // in case we can't modify a parameter
        // creating new reference
        //Map<Float, Float> localRawData = new TreeMap<Float, Float>(rawData);
        
        // setting the discontinuities         
        entries = rawData.entrySet().iterator();
        
        // set previousAngle and previousDistance to first data point
        entry = entries.next();    
        previousAngle = entry.getKey();   
        previousDistance = entry.getValue();
        
        // hardcoding 55 for the first value
        rawData.put(entry.getKey(), 55f);
        previousDistance = 55f;
        

        // set m_discontinuityStartAngle to first angle
        m_discontinuityStartAngle = previousAngle;
        
        
        // check for discontinuities
//        loop:
        while(entries.hasNext())
        {
            entry = entries.next();
            currentAngle = entry.getKey();
            currentDistance = entry.getValue();  
            
            absDistanceGap = Math.abs(currentDistance - previousDistance);
            
            // some optimization
//            if(Math.abs(currentAngle - m_discontinuityStartAngle) > 8)
//            {
//                m_discontinuityStartAngle = currentAngle;
//                m_discontinuitySpotted = false;
//                continue loop;
//            }
            
            if(absDistanceGap > minDistanceGap)
            {
                // so here we know the sensor detected something
                // let's see what angle does it span
                // if it's less than 8 degress, we change the data
                // meaning at currentAngle, change distance
                
                // if 55 prev and now 30
                // the discontinuity was detected at THIS angle
                // so set m_start to this angle, ie currentAngle
                if(!m_discontinuitySpotted) //if discon has been spotted
                {
                    m_discontinuityStartAngle = currentAngle; 
                    m_discontinuitySpotted = true;

                }
                else
                {
                    m_discontinuityEndAngle = currentAngle;
                    m_discontinuitySpotted = false;
                    
                    angleGap = Math.abs(m_discontinuityEndAngle - m_discontinuityStartAngle);
                    
                    writeDebug("Angle gap is: " + angleGap);
                    
                    if(angleGap < minAngleGap) //if we have a discontinuity lower than this, delete
                    {
                        writeDebug("will delete from: " + m_discontinuityStartAngle + " to: " + m_discontinuityEndAngle);
                        
                        // modifiying this reference
                        filterOutFalsePositives(rawData, m_discontinuityStartAngle, m_discontinuityEndAngle);
                    }
                }        
            }
            
            previousAngle = currentAngle;
            previousDistance = currentDistance;
        }
        
        return rawData;
        
    }
    
    /**
     * Method that iterates through the data from one angle to the
     * other to remove any discontinuities in between. 
     * 
     * @param rawData
     * @param discontinuityStartAngle
     * @param discontinuityEndAngle
     */
    private void filterOutFalsePositives(Map<Float, Float> rawData, float discontinuityStartAngle, float discontinuityEndAngle)
    {
        float correctedDistance = 55f;
        float currentAngle;
        float currentDistance;
        
        for(Map.Entry<Float, Float> entry : rawData.entrySet())
        {
            currentAngle = entry.getKey();
            currentDistance = entry.getValue();
            
            // do not include endangle as it is the other discontinuity
            if((currentAngle >= discontinuityStartAngle) && (currentAngle < discontinuityEndAngle))
            {
                rawData.put(currentAngle, correctedDistance);
            }         
        }
    }
    
    
    /**
     * This method is to be called for analyzing a dataset containing
     * no discontinuities.
     * 
     * @param data : A Map containing all the angles and the distances
     * for each of them. 
     */
    private void noDiscontinuities(Map<Float, Float> data)
    {
        float[] meanAngleDistance = getMeanAngleDistance(data);
        
        float meanAngle = meanAngleDistance[0];
        float meanDistance = meanAngleDistance[1];

        Vector2 destination = Vector2.fromPolar(meanAngle, meanDistance - OFFSET);
        
        // move robot to mean distance, at mean angle
        m_driver.travelTo(destination, true); 
        while (m_driver.isTravelling()) {}
    }
    
    /**
     * This method is called when only one discontinuity is detected
     * by the main ultrasonic sensor. 
     * 
     * @param data : A map containing all the angles measured and their
     * corresponding distances.
     * @param discontinuitiesMap : A Map containing the only discontinuity
     * found. 
     */
    private void oneDiscontinuity(Map<Float, Float> data, Map<Float, Float> discontinuitiesMap)
    {
        
        // partitioning data in 2, on either side of the single discontinuity
        float dividingAngle = discontinuitiesMap.keySet().iterator().next();
        Map<Float, Float> partitionOne = new HashMap<Float, Float>();
        Map<Float, Float> partitionTwo = new HashMap<Float, Float>();
        
        for(Map.Entry<Float, Float> entry : data.entrySet())
        {
            if(entry.getKey() < dividingAngle)
            {
                partitionOne.put(entry.getKey(), entry.getValue());
            }
            else
            {
                partitionTwo.put(entry.getKey(), entry.getValue());
            }
        }
        
        // get the mean angle and mean distance of each partitions
        // first eleement of the array is the angle, second is distance
        float[] meansPartitionOne = getMeanAngleDistance(partitionOne);
        float[] meansPartitionTwo = getMeanAngleDistance(partitionTwo);
       
        float meanAnglePartitionOne = meansPartitionOne[0];
        float meanDistancePartitionOne = meansPartitionOne[1];
        float meanAnglePartitionTwo = meansPartitionTwo[0];
        float meanDistancePartitionTwo = meansPartitionTwo[1];
        
        Vector2 destination;
        
        // selecting the partition with the smaller average for the
        // distance measured
        if(meanDistancePartitionOne < meanDistancePartitionTwo)
        {
            destination = Vector2.fromPolar(meanAnglePartitionOne, meanDistancePartitionOne - OFFSET);
        }
        else
        {
            destination = Vector2.fromPolar(meanAnglePartitionTwo, meanDistancePartitionTwo - OFFSET);
        }
        
        m_driver.travelTo(destination, true);
        while (m_driver.isTravelling()) {}
    }
    
    /**
     * This method is called when the main ultrasonic sensor has
     * detected more than one discontinuity. The robot will move towards
     * the first blue block it detects.
     * 
     * @param data : A Map that includes all the angles and the distances
     * of the detected discontinuities.
     * 
     */
    private void manyDiscontinuities(Map<Float, Float> data)
    {
        float currentAngle;
        float currentDistance;
        float previousAngle;
        float previousDistance;
        Iterator<Map.Entry<Float, Float>> entries;
        Map.Entry<Float, Float> entry;
        float width;
        ArrayList<Float> objectWidths = new ArrayList<Float>(); //delete later if not used
        float destinationAngle;
        float destinationDistance;

        // An Iterator to iterate through all the discontinuities in the Map          
        entries = data.entrySet().iterator();
        
        // initialize the previous variables with first element on the Map
        entry = entries.next();    
        previousAngle = entry.getKey();
        previousDistance = entry.getValue(); 
        
        
        // do while to go through the loop once in case there are only
        // 2 discontinuities in the Map
        do
        {
            
            entry = entries.next();
            currentAngle = entry.getKey();
            currentDistance = entry.getValue(); 
            

            //calculating widths and adding to the arraylist
            width = calculateWidth(previousAngle, previousDistance, currentAngle, currentDistance);
            objectWidths.add(width);
            
            // TODO need a better width calculator
            // mb get some data and then calculate what could be considered
            // a block and what is more than than.
            // for example, if width exceeds 100, then assume it's two blocks and do something else
            // this could also be just checking the angle instead of the width
            if(width < 120)
            {   
                // trying to aim for the middle of the block
                destinationAngle = (currentAngle + previousAngle)/2.0f;
                
                // an offset might be needed here to not land on top of the block
                destinationDistance = (currentDistance + previousDistance)/2.0f; 
                
                m_driver.travelTo(Vector2.fromPolar(destinationAngle, destinationDistance - OFFSET), true);
                while (m_driver.isTravelling()) {}
                break;
               
            }
            
            // updating the previous variables for next iteration
            previousAngle = currentAngle;
            previousDistance = currentDistance;
        }
        while(entries.hasNext());

        
    }
    
    /**
     * This method calculates the width of a perceived object.
     * 
     * @param angleA : angle of first edge of the perceived object
     * @param distanceA : distance to the first edge of the perceived object
     * @param angleB : angle of the second edge of the perceived object
     * @param distanceB : distance to the second edge of the perceived object
     * @return : the calculated width
     */
    private float calculateWidth(float angleA, float distanceA, float angleB, float distanceB)
    {
        float width;
        float meanDistance;
        float arcSize;
        
        meanDistance = (distanceA + distanceB)/2.0f;
        arcSize = angleB - angleA;
        
        width = (float) (meanDistance * Math.sqrt(2*(1-Math.cos(arcSize))));
        
        return width;
    }
    
    /**
     * This method calculates the average of all angles and all distances
     * passed to it in a Map. 
     * 
     * @param data : A Map containing angles as keys and distances as values.
     * @return : The average of all the angles and all the distances that were
     * on the Map in an array of size 2. The first element is the angle, distance is the 
     * second. 
     */
    private float[] getMeanAngleDistance(Map<Float, Float> data)
    {
        float meanDistance= 0;
        float meanAngle = 0;
        float dataSampleSize = data.size();
    
        for(Map.Entry<Float, Float> entry : data.entrySet())
        {
            meanAngle += entry.getKey();
            meanDistance += entry.getValue();         
        }
        
        meanDistance = meanDistance/dataSampleSize;
        meanAngle = meanAngle/dataSampleSize;
        
        float[] angleDistanceArray = {meanAngle, meanDistance};
        
        return angleDistanceArray;    
    }
 
    /**
     * Wrapper to get the main ultrasonic sensor's instantaneous reading.
     * 
     * NOTE: if the difference between the first value and the second is 
     * higher than 8, then keep the previous value. otherwise go with the 
     * newest value.
     * 
     * @return : The distance detected by the ultrasonic sensor. 
     */
    private float getDistanceMain()
    {   
        float distance = m_usMain.getLastDistance();
        float gap;
        
        if(distance > 55)
        {
            distance = 55;
        }
        
        // if it's the first time running this method
        // intialize the previous distance as the current distance
        if(!m_usHasStartedCollectingData)
        {
            m_usHasStartedCollectingData = true; 
            m_usPreviousDistance = distance;
            
            return distance;
        }
        else
        {
            // if the difference between the previous value 
            // and the current value is less than 7f, keep the
            // previous value
            gap = Math.abs(distance - m_usPreviousDistance);
   
            if(gap < 15)
            {
                distance = m_usPreviousDistance;
            }
            
            // if the difference between the previous and the current
            // value is greater, then keep distance as it is, but 
            // update the previous distance;
            else
            {
                m_usPreviousDistance = distance;
            }
            
            return distance; 
        }
        
    } 
    
    /**
     * This method writes to a file called the main ultrasonic sensor's 
     * readings.
     * 
     * @param data : Data gathered by the main ultrasonic sensor.
     */
    private void writeToFile(Map<Float, Float> data, String filename)
    {
        float angle;
        float distance;
        int index = 0;
        
        //Print output on to a txt file 
        File file = new File(filename);
        try (BufferedWriter writer = new BufferedWriter(new FileWriter(filename)))
        {
            if (!file.exists()){
                file.createNewFile();
            }
            for(Map.Entry<Float, Float> entry : data.entrySet())
            {
                angle = entry.getKey();
                distance = entry.getValue();  
                writer.write(index + "\t" + String.format("%.1f", angle) + "\t" + String.format("%.1f", distance) + "\n");
                index += 1;
            }            

        }catch (IOException e){
            System.out.println(e.getMessage());
        }  
    }
    
    

    /**
     * Method for writing to a debug file 
     * debug metrics. Appends to same file.
     * 
     * @param data Any string.
     */
    private static void writeDebug(String data)
    {
        //Print output on to a txt file 
        File file = new File("Debug.txt");
        try (BufferedWriter writer = new BufferedWriter(new FileWriter("Debug.txt", true)))
        {
            if (!file.exists())
            {
                file.createNewFile();
            }
            
            writer.write(data + "\n");   
        }
        catch (IOException e)
        {
            System.out.println(e.getMessage());
        }  
    }
}<|MERGE_RESOLUTION|>--- conflicted
+++ resolved
@@ -15,16 +15,10 @@
  */
 public class Main
 {
-<<<<<<< HEAD
-    // how far the robot sees while localizing
-
-=======
+
     // the duration of the match in seconds
     private static final long MATCH_DURATION = 5 * 60;
     // how far the robot sees while localizing in cm
->>>>>>> 47e2331a
-    private static final float LOCALIZATION_DISTANCE = 45;
-    // the distance in cm the robot is from a block it is identifying
     private static final float LOCALIZATION_DISTANCE = 45;
     // number of blocks the the robot will try to stack before dropping them off
     private static final int BLOCK_STACK_SIZE = 1;
@@ -106,69 +100,45 @@
         m_display.start();
                 
         // localize
-//        localize(true);
+        localize(true);
         
         // start odometry correction now that localization is done
         m_odoCorrection.start();
         
         //initialize the claw 
         m_blockManager.initializeClaw();
-                
-        List<Vector2> waypoints = new ArrayList<Vector2>();
-        for (int i= 0 ; i <4;i++ ){
-            waypoints.add(new Vector2(60, 0));
-            waypoints.add(new Vector2(60, 60));
-            waypoints.add(new Vector2(0, 0));
-            waypoints.add(new Vector2(0, 60));
-            waypoints.add(new Vector2(60, 0));
-            waypoints.add(new Vector2(0, 0));
-        }
-<<<<<<< HEAD
-
-        waypoints.add(new Vector2(0, 0));
-
-        //traveling to destination
-        while (waypoints.size() > 0)
-        {
-        	m_driver.travelTo(waypoints.get(0),true);
-            waypoints.remove(0);
-        }
-        
-        m_driver.turnTo(0, true);
-        
-        
         
         // temp block search
-//        m_driver.turn(90, Robot.ROTATE_SPEED / 3, false);
-//        while (m_usMain.getFilteredDistance() > 80) {}
-//        Utils.sleep(1625);
-//        m_driver.stop();
-//        float blockDistance = m_usMain.getFilteredDistance() + Robot.US_MAIN_OFFSET.getX();   
-//
-//        float checkDistance = 5f + Robot.RADIUS;
-//        m_driver.goForward(blockDistance - checkDistance, true);
-//        m_driver.turn(-90, Robot.ROTATE_SPEED, true);
-//        boolean isBlueBlock = m_usUpper.getFilteredDistance() + Robot.US_UPPER_OFFSET.getY() > (checkDistance + 10);
-//        m_driver.turn(90, Robot.ROTATE_SPEED, true);
-//        if (isBlueBlock)
-//        {
-//            Sound.buzz();
-//            m_driver.goForward(checkDistance - 8, true);
-//            m_blockManager.captureBlock();
+        m_driver.turn(90, Robot.ROTATE_SPEED / 3, false);
+        while (m_usMain.getFilteredDistance() > 80) {}
+        Utils.sleep(1625);
+        m_driver.stop();
+        float blockDistance = m_usMain.getFilteredDistance() + Robot.US_MAIN_OFFSET.getX();   
+
+        float checkDistance = 5f + Robot.RADIUS;
+        m_driver.goForward(blockDistance - checkDistance, true);
+        m_driver.turn(-90, Robot.ROTATE_SPEED, true);
+        boolean isBlueBlock = m_usUpper.getFilteredDistance() + Robot.US_UPPER_OFFSET.getY() > (checkDistance + 10);
+        m_driver.turn(90, Robot.ROTATE_SPEED, true);
+        if (isBlueBlock)
+        {
+            Sound.buzz();
+            m_driver.goForward(checkDistance - 8, true);
+            m_blockManager.captureBlock();
+        }
+        else
+        {
+            Sound.twoBeeps();
+        }
+        Utils.sleep(500);
+        
+        m_driver.travelTo(m_board.getBuildZoneCenter(), true);
+
+        if (m_blockManager.getBlockCount() > 0)
+        {
+            m_blockManager.releaseBlock();
 //        }
-//        else
-//        {
-//            Sound.twoBeeps();
-//        }
-//        Utils.sleep(500);
-//        
-//        m_driver.travelTo(m_board.getBuildZoneCenter(), true);
-//
-//        if (m_blockManager.getBlockCount() > 0)
-//        {
-//            m_blockManager.releaseBlock();
-//        }
-=======
+
         Utils.sleep(500);
 
         // drop off any held blocks once we have enough
@@ -189,7 +159,6 @@
         //m_odometer.setPosition(Vector2.zero());
         //m_odometer.setTheta(0);
         //searchForBlocks();
->>>>>>> 47e2331a
         
         // finish
         System.exit(0);
